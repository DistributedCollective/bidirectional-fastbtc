--- conflicted
+++ resolved
@@ -47,8 +47,6 @@
     return b58.encode(data);
 }
 
-<<<<<<< HEAD
-=======
 //export function zpubToXpub(zpub: string): string {
 //    let prefixString = '0488b21e';
 //    if (zpub.startsWith('Vpub')) {
@@ -72,7 +70,6 @@
 //    data = Buffer.concat([Buffer.from(prefixString, 'hex'), data])
 //    return b58.encode(data);
 //}
->>>>>>> 12ae2d8b
 
 export function xprvToPublic(xprv: string, network: Network): string {
     return  bip32.fromBase58(xprv, network).neutered().toBase58();
