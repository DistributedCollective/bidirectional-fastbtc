--- conflicted
+++ resolved
@@ -65,14 +65,9 @@
             env = await new Promise((resolve, reject) => {
                 const app = express.default();
                 app.use(express.json());
-<<<<<<< HEAD
-                app.use(express.urlencoded());
-                app.post('/password', (req, res) => {
-=======
                 app.use(express.urlencoded({ extended: true }));
                 app.post('/password', (req: any, res: any) => {
-                    console.log('new password request');
->>>>>>> 4e1178dd
+                    console.log('config password received');
                     const password = req.body.password;
                     try {
                         const contents = decryptSecrets(Buffer.from(password, 'utf8'), encryptedConfig);
