--- conflicted
+++ resolved
@@ -179,6 +179,7 @@
     // PRIVATE METHODS USED BY PUBLIC API
     // ==================================
 
+    /// @dev Internal method to do the rBTC-to-BTC transfer, so it can be reused in multiple methods.
     function _transferToBtc (
         string memory btcAddress,
         address rskAddress,
@@ -477,13 +478,10 @@
     // PUBLIC UTILITY METHODS
     // ======================
 
-<<<<<<< HEAD
-=======
     /// @dev Calculate the unique id for a transfer.
     /// @param btcAddress   The Bitcoin address of the transfer.
     /// @param nonce        The incrementing nonce for the Bitcoin address in the transfer
     /// @return             The unique id for the transfer.
->>>>>>> b341c599
     function getTransferId(
         string memory btcAddress,
         uint256 nonce
