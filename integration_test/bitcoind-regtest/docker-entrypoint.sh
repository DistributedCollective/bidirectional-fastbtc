--- conflicted
+++ resolved
@@ -60,24 +60,18 @@
 #   triggered (as long as the number matches the one configured in the backend) -- and the rest to the replenisher
 #   wallet. This is meant to test the case where a new TransferBatch cannot be created because the multisig doesn't
 #   have enough funds, but the replenisher doesn't trigger either because the balance is over the threshold.
-<<<<<<< HEAD
 # - If TEST_CPFP is true, we wait a crapton of time between mining new blocks. This is very slow, but
 #   it enables us to actually send a CPFP transaction and test that the code does not fail.
 #   Caveat: It does not actually test that the CPFP transaction does a CPFP.
-=======
 # - If TEST_SLOW_REPLENISHER is true, we wait some time before sending coins to the replenisher.
 #   This way we can test the balance monitoring code.
->>>>>>> 1999fb6d
 #
 # Ugh.
 echo "Test settings:"
 echo "TEST_VERY_SMALL_REPLENISHER_COINS=$TEST_VERY_SMALL_REPLENISHER_COINS"
 echo "TEST_REPLENISHER_LIMITS=$TEST_REPLENISHER_LIMITS"
-<<<<<<< HEAD
 echo "TEST_CPFP=$TEST_CPFP"
-=======
 echo "TEST_SLOW_REPLENISHER=$TEST_SLOW_REPLENISHER"
->>>>>>> 1999fb6d
 
 # We need a temporary address for both of these cases, because we need to send amounts smaller than the block reward.
 if [[ "$TEST_VERY_SMALL_REPLENISHER_COINS" = "true" ||  "$TEST_REPLENISHER_LIMITS" = "true" ]]
